--- conflicted
+++ resolved
@@ -43,18 +43,11 @@
     try body catch { case NonFatal(e) ⇒ onError(e) }
 
   /**
-<<<<<<< HEAD
    * Requires that the given duration is greater than Duration.Zero (finite or infinite) or Duration.Undefined.
    */
-  def requirePositiveOrUndefined(duration: Duration): Duration =
-    if (duration == Duration.Undefined || duration > Duration.Zero) duration
+  def requirePositive(duration: Duration): Duration =
+    if (duration > Duration.Zero) duration
     else throw new IllegalArgumentException("requirement failed: duration must be > 0 or 'infinite'")
-=======
-   * Requires that the given duration is greater than Duration.Zero (finite or infinite) or Duration.Inf.
-   * This implementation is macro-based and only works if the argument is an identifier or member selector.
-   */
-  def requirePositive(duration: Duration): Duration = macro Macros.requirePositive
->>>>>>> 04729585
 
   def actorSystem(implicit refFactory: ActorRefFactory): ExtendedActorSystem =
     refFactory match {
