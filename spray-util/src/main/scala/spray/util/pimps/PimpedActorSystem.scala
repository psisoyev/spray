/*
 * Copyright (C) 2011-2013 spray.io
 *
 * Licensed under the Apache License, Version 2.0 (the "License");
 * you may not use this file except in compliance with the License.
 * You may obtain a copy of the License at
 *
 * http://www.apache.org/licenses/LICENSE-2.0
 *
 * Unless required by applicable law or agreed to in writing, software
 * distributed under the License is distributed on an "AS IS" BASIS,
 * WITHOUT WARRANTIES OR CONDITIONS OF ANY KIND, either express or implied.
 * See the License for the specific language governing permissions and
 * limitations under the License.
 */

package spray.util.pimps

<<<<<<< HEAD
import akka.dispatch.Future
import akka.actor._
import akka.pattern.ask
import akka.util.Duration
import java.util.concurrent.TimeUnit
=======
import scala.concurrent.duration._
import scala.concurrent.Future
import akka.pattern.ask
import akka.actor._
>>>>>>> af24d2fa

class PimpedActorSystem(underlying: ActorSystem) {

  def terminationOf(subject: ActorRef): Future[Terminated] = {
    underlying.actorOf {
      Props {
        new Actor {
          var receiver: Option[ActorRef] = None

          def receive = {
            case subject: ActorRef ⇒
              context.watch(subject)
              receiver = Some(sender)
            case x: Terminated ⇒
              receiver.foreach(_ ! x)
              context.stop(self)
          }
        }
      }
    } // TODO: replace with Duration.Inf once Akka #1883 is fixed
  }.ask(subject)(Duration(Long.MaxValue, TimeUnit.NANOSECONDS)).mapTo[Terminated]

}<|MERGE_RESOLUTION|>--- conflicted
+++ resolved
@@ -16,18 +16,11 @@
 
 package spray.util.pimps
 
-<<<<<<< HEAD
+import akka.util.duration._
 import akka.dispatch.Future
-import akka.actor._
-import akka.pattern.ask
-import akka.util.Duration
-import java.util.concurrent.TimeUnit
-=======
-import scala.concurrent.duration._
-import scala.concurrent.Future
 import akka.pattern.ask
 import akka.actor._
->>>>>>> af24d2fa
+import akka.util.Duration
 
 class PimpedActorSystem(underlying: ActorSystem) {
 
@@ -47,7 +40,7 @@
           }
         }
       }
-    } // TODO: replace with Duration.Inf once Akka #1883 is fixed
-  }.ask(subject)(Duration(Long.MaxValue, TimeUnit.NANOSECONDS)).mapTo[Terminated]
+    }
+  }.ask(subject)(Duration.Inf).mapTo[Terminated]
 
 }