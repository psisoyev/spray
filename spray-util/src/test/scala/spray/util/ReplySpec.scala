/*
 * Copyright (C) 2011-2013 spray.io
 *
 * Licensed under the Apache License, Version 2.0 (the "License");
 * you may not use this file except in compliance with the License.
 * You may obtain a copy of the License at
 *
 * http://www.apache.org/licenses/LICENSE-2.0
 *
 * Unless required by applicable law or agreed to in writing, software
 * distributed under the License is distributed on an "AS IS" BASIS,
 * WITHOUT WARRANTIES OR CONDITIONS OF ANY KIND, either express or implied.
 * See the License for the specific language governing permissions and
 * limitations under the License.
 */

package spray.util

<<<<<<< HEAD
import org.specs2.mutable.Specification
import akka.actor.{ Props, ActorSystem }
import akka.testkit.{ ImplicitSender, TestKit }
import akka.util.Duration

class ReplySpec extends TestKit(ActorSystem()) with Specification with ImplicitSender {

  args(sequential = true)

  val echoRef = system.actorOf(Props(behavior = ctx ⇒ { case x ⇒ ctx.sender ! x }))
=======
import akka.actor.{ Actor, Props, ActorSystem }
import org.specs2.mutable.Specification
import akka.testkit.TestProbe

class ReplySpec extends Specification {
  implicit val system = ActorSystem(Utils.actorSystemNameFrom(getClass))

  val echoRef = system.actorOf(Props(new Actor { def receive = { case x ⇒ sender ! x } }))
>>>>>>> af24d2fa

  "The Reply" should {
    "be able to inject itself into a reply message" in {
      val probe = TestProbe()
      echoRef.tell('Yeah, Reply.withContext(42)(probe.ref))
      probe.expectMsg(Reply('Yeah, 42))
      success
    }
  }

  step(system.shutdown())
}<|MERGE_RESOLUTION|>--- conflicted
+++ resolved
@@ -16,18 +16,6 @@
 
 package spray.util
 
-<<<<<<< HEAD
-import org.specs2.mutable.Specification
-import akka.actor.{ Props, ActorSystem }
-import akka.testkit.{ ImplicitSender, TestKit }
-import akka.util.Duration
-
-class ReplySpec extends TestKit(ActorSystem()) with Specification with ImplicitSender {
-
-  args(sequential = true)
-
-  val echoRef = system.actorOf(Props(behavior = ctx ⇒ { case x ⇒ ctx.sender ! x }))
-=======
 import akka.actor.{ Actor, Props, ActorSystem }
 import org.specs2.mutable.Specification
 import akka.testkit.TestProbe
@@ -36,7 +24,6 @@
   implicit val system = ActorSystem(Utils.actorSystemNameFrom(getClass))
 
   val echoRef = system.actorOf(Props(new Actor { def receive = { case x ⇒ sender ! x } }))
->>>>>>> af24d2fa
 
   "The Reply" should {
     "be able to inject itself into a reply message" in {
