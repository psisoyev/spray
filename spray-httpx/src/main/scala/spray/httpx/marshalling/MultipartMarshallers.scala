/*
 * Copyright (C) 2011-2013 spray.io
 *
 * Licensed under the Apache License, Version 2.0 (the "License");
 * you may not use this file except in compliance with the License.
 * You may obtain a copy of the License at
 *
 * http://www.apache.org/licenses/LICENSE-2.0
 *
 * Unless required by applicable law or agreed to in writing, software
 * distributed under the License is distributed on an "AS IS" BASIS,
 * WITHOUT WARRANTIES OR CONDITIONS OF ANY KIND, either express or implied.
 * See the License for the specific language governing permissions and
 * limitations under the License.
 */

package spray.httpx.marshalling

import java.util.Random
import org.parboiled.common.Base64
import akka.actor.ActorRef
import spray.http._
import MediaTypes._
import HttpHeaders._
<<<<<<< HEAD
import sun.font.DelegatingShape
import akka.actor.ActorRef
=======
import Rendering.CrLf
>>>>>>> af24d2fa

trait MultipartMarshallers {
  protected val multipartBoundaryRandom = new Random

  /**
   * Creates a new random 144-bit number and base64 encodes it (RFC2045, yielding 24 characters).
   */
  def randomBoundary = {
    val array = new Array[Byte](18)
    multipartBoundaryRandom.nextBytes(array)
    Base64.rfc2045.encodeToString(array, false)
  }

  implicit def multipartContentMarshaller =
    Marshaller.of[MultipartContent](new `multipart/mixed`(Some(randomBoundary))) { (value, contentType, ctx) ⇒
<<<<<<< HEAD
      val out = new ByteArrayOutputStream(1024)
=======
      val r = new ByteArrayRendering(512)
>>>>>>> af24d2fa
      val boundary = contentType.mediaType.asInstanceOf[MultipartMediaType].boundary.get
      if (!value.parts.isEmpty) {
        value.parts.foreach { part ⇒
<<<<<<< HEAD
          putDashDash(); putString(boundary); putCrLf()
          part.headers.foreach { header ⇒
            require(header.name != "Content-Type", "")
            putHeader(header.name, header.value)
          }
          part.entity.foreach { (ct, buf) ⇒
            if (buf.length > 0) {
              putHeader("Content-Type", ct.value)
              putCrLf()
              out.write(buf)
              putCrLf()
            }
=======
          r ~~ '-' ~~ '-' ~~ boundary ~~ CrLf
          part.headers.foreach { header ⇒ if (header.isNot("content-type")) r ~~ header ~~ CrLf }
          part.entity match {
            case EmptyEntity       ⇒
            case HttpBody(ct, buf) ⇒ if (buf.length > 0) r ~~ `Content-Type` ~~ ct ~~ CrLf ~~ CrLf ~~ buf ~~ CrLf
>>>>>>> af24d2fa
          }
        }
        r ~~ '-' ~~ '-' ~~ boundary ~~ '-' ~~ '-'
        ctx.marshalTo(HttpEntity(contentType, r.get))
      } else ctx.marshalTo(EmptyEntity)
    }

  implicit def multipartFormDataMarshaller(implicit mcm: Marshaller[MultipartContent]) =
    Marshaller[MultipartFormData] { (value, ctx) ⇒
      ctx.tryAccept(`multipart/form-data`) match {
        case None ⇒ ctx.rejectMarshalling(Seq(`multipart/form-data`))
        case _ ⇒ mcm(
          value = MultipartContent {
            value.fields.map {
              case (name, part) ⇒ part.copy(
                headers = `Content-Disposition`("form-data", Map("name" -> name)) :: part.headers)
            }(collection.breakOut)
          },
          ctx = new DelegatingMarshallingContext(ctx) {
            var boundary: Option[String] = None
            override def tryAccept(contentType: ContentType) = {
              boundary = contentType.mediaType.asInstanceOf[MultipartMediaType].boundary
              Some(contentType)
            }
            override def marshalTo(entity: HttpEntity) { ctx.marshalTo(overrideContentType(entity)) }
            override def startChunkedMessage(entity: HttpEntity, sentAck: Option[Any])(implicit sender: ActorRef) =
              ctx.startChunkedMessage(overrideContentType(entity), sentAck)
            def overrideContentType(entity: HttpEntity) =
<<<<<<< HEAD
              entity.map((ct, buf) ⇒ (new `multipart/form-data`(boundary), buf))
=======
              entity.flatMap(body ⇒ HttpEntity(new `multipart/form-data`(boundary), body.buffer))
>>>>>>> af24d2fa
          })
      }
    }
}

object MultipartMarshallers extends MultipartMarshallers<|MERGE_RESOLUTION|>--- conflicted
+++ resolved
@@ -22,12 +22,7 @@
 import spray.http._
 import MediaTypes._
 import HttpHeaders._
-<<<<<<< HEAD
-import sun.font.DelegatingShape
-import akka.actor.ActorRef
-=======
 import Rendering.CrLf
->>>>>>> af24d2fa
 
 trait MultipartMarshallers {
   protected val multipartBoundaryRandom = new Random
@@ -43,34 +38,15 @@
 
   implicit def multipartContentMarshaller =
     Marshaller.of[MultipartContent](new `multipart/mixed`(Some(randomBoundary))) { (value, contentType, ctx) ⇒
-<<<<<<< HEAD
-      val out = new ByteArrayOutputStream(1024)
-=======
       val r = new ByteArrayRendering(512)
->>>>>>> af24d2fa
       val boundary = contentType.mediaType.asInstanceOf[MultipartMediaType].boundary.get
       if (!value.parts.isEmpty) {
         value.parts.foreach { part ⇒
-<<<<<<< HEAD
-          putDashDash(); putString(boundary); putCrLf()
-          part.headers.foreach { header ⇒
-            require(header.name != "Content-Type", "")
-            putHeader(header.name, header.value)
-          }
-          part.entity.foreach { (ct, buf) ⇒
-            if (buf.length > 0) {
-              putHeader("Content-Type", ct.value)
-              putCrLf()
-              out.write(buf)
-              putCrLf()
-            }
-=======
           r ~~ '-' ~~ '-' ~~ boundary ~~ CrLf
           part.headers.foreach { header ⇒ if (header.isNot("content-type")) r ~~ header ~~ CrLf }
           part.entity match {
             case EmptyEntity       ⇒
             case HttpBody(ct, buf) ⇒ if (buf.length > 0) r ~~ `Content-Type` ~~ ct ~~ CrLf ~~ CrLf ~~ buf ~~ CrLf
->>>>>>> af24d2fa
           }
         }
         r ~~ '-' ~~ '-' ~~ boundary ~~ '-' ~~ '-'
@@ -99,11 +75,7 @@
             override def startChunkedMessage(entity: HttpEntity, sentAck: Option[Any])(implicit sender: ActorRef) =
               ctx.startChunkedMessage(overrideContentType(entity), sentAck)
             def overrideContentType(entity: HttpEntity) =
-<<<<<<< HEAD
-              entity.map((ct, buf) ⇒ (new `multipart/form-data`(boundary), buf))
-=======
               entity.flatMap(body ⇒ HttpEntity(new `multipart/form-data`(boundary), body.buffer))
->>>>>>> af24d2fa
           })
       }
     }
