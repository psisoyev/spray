--- conflicted
+++ resolved
@@ -18,11 +18,7 @@
 
 import java.nio.ByteBuffer
 import java.io.{ InputStreamReader, ByteArrayInputStream }
-<<<<<<< HEAD
-import xml.{ XML, NodeSeq }
-=======
 import scala.xml.{ XML, NodeSeq }
->>>>>>> af24d2fa
 import spray.util._
 import spray.http._
 import MediaTypes._
