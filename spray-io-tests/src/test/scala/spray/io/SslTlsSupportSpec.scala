--- conflicted
+++ resolved
@@ -20,14 +20,10 @@
 import java.net.InetSocketAddress
 import java.security.{ KeyStore, SecureRandom }
 import java.util.concurrent.atomic.AtomicInteger
-<<<<<<< HEAD
 import akka.util.duration._
-=======
->>>>>>> 66d0edf8
 import com.typesafe.config.{ ConfigFactory, Config }
 import scala.annotation.tailrec
-import scala.concurrent.duration._
-import scala.concurrent.Future
+import akka.dispatch.Future
 import org.specs2.mutable.Specification
 import org.specs2.time.NoTimeConversions
 import akka.actor._
@@ -163,22 +159,6 @@
       server.close()
     }
 
-<<<<<<< HEAD
-    "spray client runs the full shutdown sequence if peer closes" in {
-      //      invalidateSessions()
-      //      val server = new JavaSslServer
-      //      val client = new SpraySslClient(server.address)
-      //      client.run()
-      //      val baselineSessionCounts = serverSessions().length
-      //      val hook = TestProbe()
-      //      client.addNetworkEventHook(hook.ref)
-      //      server.close()
-      //      client.runPeerClosed(hook)
-      //      // we only check the spray side server sessions here
-      //      // the java client seems to lose the session for some reason
-      //      serverSessions().length === baselineSessionCounts
-      pending
-=======
     "produce a PeerClosed event upon receiving an SSL-level termination sequence" in new TestSetup {
       val server = new JavaSslServer
       val connAttempt = attemptSpraySslClientConnection(server.address)
@@ -194,7 +174,6 @@
       clientConn.events.expectMsg(Tcp.PeerClosed)
       TestUtils.verifyActorTermination(clientConn.handler)
       server.close()
->>>>>>> 66d0edf8
     }
   }
 
@@ -205,54 +184,12 @@
   class TestSetup(publishSslSessionInfo: Boolean = false) extends org.specs2.specification.Scope {
     implicit val sslContext = createSSLContext("/ssl-test-keystore.jks", "")
 
-<<<<<<< HEAD
-  class SpraySslClient(address: InetSocketAddress) {
-    val probe = TestProbe()
-    probe.send(IO(Tcp), Tcp.Connect(address))
-    val connected = probe.expectMsgType[Tcp.Connected]
-    val connection = probe.sender
-    val handler = system.actorOf(
-      props = Props {
-        new ConnectionHandler {
-          def receiver = running(connection, frontend >> SslTlsSupport(true),
-            sslTlsContext[ClientSSLEngineProvider](connected), keepOpenOnPeerClosed = false)
-
-          def receive: Receive = receiver orElse {
-            case HookNetwork(hook) ⇒ context.become(hooked(hook))
-          }
-
-          def hooked(hook: ActorRef): Receive = {
-            case Continue(msg) ⇒ receiver(msg)
-            case x ⇒
-              val mySelf = self
-              val origSender = sender
-              hook ! HookedMessage(x, origSender, () ⇒ mySelf.tell(Continue(x), origSender))
-          }
-        }
-      },
-      name = "client" + counter.incrementAndGet())
-    probe.send(connection, Tcp.Register(handler, keepOpenOnPeerClosed = true))
-
-    case class HookNetwork(hook: ActorRef)
-    case class HookedMessage(msg: Any, sender: ActorRef, complete: () ⇒ Unit)
-    case class Continue(msg: Any)
-    def addNetworkEventHook(hook: ActorRef) =
-      handler ! HookNetwork(hook)
-
-    def run(): Unit = {
-      probe.send(handler, Tcp.Write(ByteString("3+4\n")))
-      probe.expectMsgType[SslTlsSupport.SSLSessionEstablished]
-      expectReceived(probe, ByteString("7\n"))
-      probe.send(handler, Tcp.Write(ByteString("20+22\n")))
-      expectReceived(probe, ByteString("42\n"))
-=======
     def sessionCounts() = (clientSessions().length, serverSessions().length)
     def clientSessions() = sessions(_.getServerSessionContext)
     def serverSessions() = sessions(_.getClientSessionContext)
     def invalidateSessions() = {
       clientSessions().foreach(_.invalidate())
       serverSessions().foreach(_.invalidate())
->>>>>>> 66d0edf8
     }
 
     def inParallel(body1: ⇒ Unit, expr2: ⇒ String): String =
@@ -279,55 +216,10 @@
       def close(): Unit = socket.close()
     }
 
-<<<<<<< HEAD
-  class SpraySslServer extends Actor {
-    def frontend: PipelineStage = new PipelineStage {
-      def apply(context: PipelineContext, commandPL: CPL, eventPL: EPL): Pipelines =
-        new Pipelines {
-          var buffer = ByteString.empty
-
-          val commandPipeline = commandPL
-          val eventPipeline: EPL = {
-            case Tcp.Received(data) ⇒
-              @tailrec def consume(buffer: ByteString): ByteString = {
-                val (next, rest) = buffer.span(_ != '\n'.toByte)
-                if (rest.nonEmpty) {
-                  val input = next.utf8String
-                  context.log.debug("spray-io Server received {} from {}", input, sender)
-                  val response = serverResponse(input)
-                  commandPL(Tcp.Write(ByteString(response)))
-                  context.log.debug("spray-io Server sent: {}", response.dropRight(1))
-
-                  consume(rest.drop(1) /* \n */ )
-                } else {
-                  if (next.nonEmpty) context.log.debug("Buffering prefix of next message '" + next + "'")
-                  next
-                }
-              }
-
-              buffer = consume(buffer ++ data)
-            case _: SslTlsSupport.SSLSessionEstablished ⇒
-            case ev                                     ⇒ eventPL(ev)
-          }
-        }
-    }
-    def receive: Receive = {
-      case x: Tcp.Connected ⇒
-        val connection = sender
-        val handler = system.actorOf(
-          props = Props {
-            new ConnectionHandler {
-              def receive = running(connection, frontend >> SslTlsSupport(true), sslTlsContext[ServerSSLEngineProvider](x), keepOpenOnPeerClosed = false)
-            }
-          },
-          name = "server" + counter.incrementAndGet())
-        connection ! Tcp.Register(handler, keepOpenOnPeerClosed = true)
-=======
     def attemptSpraySslClientConnection(address: InetSocketAddress) = {
       val probe = TestProbe()
       probe.send(IO(Tcp), Tcp.Connect(address))
       new SpraySslClientConnectionAttempt(probe)
->>>>>>> 66d0edf8
     }
 
     class SpraySslClientConnectionAttempt(connectedProbe: TestProbe) {
@@ -361,7 +253,7 @@
       bindProbe.expectMsgType[Tcp.Bound]
       def acceptOne() = new SpraySslServerConnection(acceptProbe.expectMsgType[Tcp.Connected], acceptProbe.sender)
       def close(): Unit = {
-        bindProbe.reply(Tcp.Unbind)
+        bindProbe.sender.!(Tcp.Unbind)(bindProbe.ref)
         bindProbe.expectMsg(Tcp.Unbound)
       }
     }
@@ -376,7 +268,7 @@
 
     class ConnectionActor[T <: (PipelineContext ⇒ Option[SSLEngine])](events: ActorRef, connection: ActorRef,
                                                                       connected: Tcp.Connected)(implicit engineProvider: T) extends ConnectionHandler {
-      val pipeline = frontend >> SslTlsSupport(128, publishSslSessionInfo, sslTraceLogging)
+      lazy val pipeline = frontend >> SslTlsSupport(128, publishSslSessionInfo, sslTraceLogging)
       def receive = running(connection, pipeline, createSslTlsContext[T](connected))
       def frontend: PipelineStage = new PipelineStage {
         def apply(context: PipelineContext, commandPL: CPL, eventPL: EPL): Pipelines =
