/*
 * Copyright © 2011-2013 the spray project <http://spray.io>
 *
 * Licensed under the Apache License, Version 2.0 (the "License");
 * you may not use this file except in compliance with the License.
 * You may obtain a copy of the License at
 *
 * http://www.apache.org/licenses/LICENSE-2.0
 *
 * Unless required by applicable law or agreed to in writing, software
 * distributed under the License is distributed on an "AS IS" BASIS,
 * WITHOUT WARRANTIES OR CONDITIONS OF ANY KIND, either express or implied.
 * See the License for the specific language governing permissions and
 * limitations under the License.
 */
package spray.io

import java.io.{ BufferedWriter, OutputStreamWriter, InputStreamReader, BufferedReader }
import javax.net.ssl._
import java.net.{ InetSocketAddress, SocketException }
import java.security.{ KeyStore, SecureRandom }
import java.util.concurrent.atomic.AtomicInteger
import akka.util.duration._
import com.typesafe.config.{ ConfigFactory, Config }
import org.specs2.mutable.Specification
import org.specs2.time.NoTimeConversions
import akka.actor._
import akka.event.{ Logging, LoggingAdapter }
import akka.testkit.TestProbe
import akka.util.{ ByteString, Timeout }
import akka.io.{ IO, Tcp }
import spray.testkit.TestUtils
import spray.util.{ Utils, LoggingContext }
import annotation.tailrec

class SslTlsSupportSpec extends Specification with NoTimeConversions {
  sequential

  implicit val timeOut: Timeout = 1.second
  implicit val sslContext = createSslContext("/ssl-test-keystore.jks", "")
  val testConf: Config = ConfigFactory.parseString("""
    akka {
      event-handlers = ["akka.testkit.TestEventListener"]
      loglevel = WARNING
      io.tcp.trace-logging = off
    }""")
  implicit val system = ActorSystem(Utils.actorSystemNameFrom(getClass), testConf)

  "The SslTlsSupport" should {

    "work between a Java client and a Java server" in {
      invalidateSessions()
      val server = new JavaSslServer
      val client = new JavaSslClient(server.address)
      client.run()

      val baselineSessionCounts = sessionCounts()
      client.close()
      // make sure not to lose sessions by invalid session closure
      sessionCounts() === baselineSessionCounts
      server.close()
      sessionCounts() === baselineSessionCounts // see above
    }

    "work between a spray client and a Java server" in {
      invalidateSessions()
      val server = new JavaSslServer
      val client = new SpraySslClient(server.address)
      client.run()

      val baselineSessionCounts = sessionCounts()
      client.close()
      sessionCounts() === baselineSessionCounts // see above
      server.close()
      sessionCounts() === baselineSessionCounts // see above
    }

    "work between a Java client and a spray server" in {
      invalidateSessions()
      val serverAddress = Utils.temporaryServerAddress()
      val bindHandler = system.actorOf(Props(new SpraySslServer))
      val probe = TestProbe()
      probe.send(IO(Tcp), Tcp.Bind(bindHandler, serverAddress))
      probe.expectMsgType[Tcp.Bound]

      val client = new JavaSslClient(serverAddress)
      client.run()
      val baselineSessionCounts = sessionCounts()
      client.close()
      sessionCounts() === baselineSessionCounts // see above
    }

    "work between a spray client and a spray server" in {
      invalidateSessions()
      val serverAddress = Utils.temporaryServerAddress()
      val bindHandler = system.actorOf(Props(new SpraySslServer))
      val probe = TestProbe()
      probe.send(IO(Tcp), Tcp.Bind(bindHandler, serverAddress))
      probe.expectMsgType[Tcp.Bound]

      val client = new SpraySslClient(serverAddress)
      client.run()

      val baselineSessionCounts = sessionCounts()
      client.close()
      sessionCounts() === baselineSessionCounts // see above
    }

    "work between a spray client and a Java server with confirmedClose" in {
      invalidateSessions()
      val server = new JavaSslServer
      val client = new SpraySslClient(server.address)
      client.run()
      val baselineSessionCounts = sessionCounts()
      client.closeConfirmed()
      sessionCounts() === baselineSessionCounts // see above
      server.close()
      sessionCounts() === baselineSessionCounts // see above
    }

    "spray client runs the full shutdown sequence if peer closes" in {
      //      invalidateSessions()
      //      val server = new JavaSslServer
      //      val client = new SpraySslClient(server.address)
      //      client.run()
      //      val baselineSessionCounts = serverSessions().length
      //      val hook = TestProbe()
      //      client.addNetworkEventHook(hook.ref)
      //      server.close()
      //      client.runPeerClosed(hook)
      //      // we only check the spray side server sessions here
      //      // the java client seems to lose the session for some reason
      //      serverSessions().length === baselineSessionCounts
      pending
    }
  }

  step { system.shutdown() }

  val counter = new AtomicInteger

  def createSslContext(keyStoreResource: String, password: String): SSLContext = {
    val keyStore = KeyStore.getInstance("jks")
    keyStore.load(getClass.getResourceAsStream(keyStoreResource), password.toCharArray)
    val keyManagerFactory = KeyManagerFactory.getInstance("SunX509")
    keyManagerFactory.init(keyStore, password.toCharArray)
    val trustManagerFactory = TrustManagerFactory.getInstance("SunX509")
    trustManagerFactory.init(keyStore)
    val context = SSLContext.getInstance("SSL")
    context.init(keyManagerFactory.getKeyManagers, trustManagerFactory.getTrustManagers, new SecureRandom)
    context
  }

  class SpraySslClient(address: InetSocketAddress) {
    val probe = TestProbe()
    probe.send(IO(Tcp), Tcp.Connect(address))
    val connected = probe.expectMsgType[Tcp.Connected]
    val connection = probe.sender
    val handler = system.actorOf(
      props = Props {
        new ConnectionHandler {
<<<<<<< HEAD
          def receiver = running(connection, frontend >> SslTlsSupport,
            sslTlsContext[ClientSSLEngineProvider](connected), keepOpenOnPeerClosed = false)
=======
          val receiver = running(connection, frontend >> SslTlsSupport(true), sslTlsContext[ClientSSLEngineProvider](connected))
>>>>>>> ac77fee6

          def receive: Receive = receiver orElse {
            case HookNetwork(hook) ⇒ context.become(hooked(hook))
          }

          def hooked(hook: ActorRef): Receive = {
            case Continue(msg) ⇒ receiver(msg)
            case x ⇒
              val mySelf = self
              val origSender = sender
              hook ! HookedMessage(x, origSender, () ⇒ mySelf.tell(Continue(x), origSender))
          }
        }
      },
      name = "client" + counter.incrementAndGet())
    probe.send(connection, Tcp.Register(handler, keepOpenOnPeerClosed = true))

    case class HookNetwork(hook: ActorRef)
    case class HookedMessage(msg: Any, sender: ActorRef, complete: () ⇒ Unit)
    case class Continue(msg: Any)
    def addNetworkEventHook(hook: ActorRef) =
      handler ! HookNetwork(hook)

    def run(): Unit = {
      probe.send(handler, Tcp.Write(ByteString("3+4\n")))
      probe.expectMsgType[SslTlsSupport.SSLSessionEstablished]
      expectReceived(probe, ByteString("7\n"))
      probe.send(handler, Tcp.Write(ByteString("20+22\n")))
      expectReceived(probe, ByteString("42\n"))
    }
    def runPeerClosed(hook: TestProbe): Unit = {
      val closeNotify = hook.expectMsgType[HookedMessage]
      closeNotify.msg must beLike {
        case _: Tcp.Received ⇒ ok
      }
      closeNotify.complete()

      probe.expectMsg(Tcp.PeerClosed)
      TestUtils.verifyActorTermination(handler)
    }

    def close(): Unit = {
      probe.send(handler, Tcp.Close)

      probe.expectMsg(Tcp.Closed)
      TestUtils.verifyActorTermination(handler)
    }
    def closeConfirmed(): Unit = {
      probe.send(handler, Tcp.ConfirmedClose)
      probe.expectMsg(Tcp.ConfirmedClosed)
      TestUtils.verifyActorTermination(handler)
    }

    // simple command/event frontend that dispatches incoming events to the sender of the last command
    def frontend: PipelineStage = new PipelineStage {
      def apply(context: PipelineContext, commandPL: CPL, eventPL: EPL): Pipelines =
        new Pipelines {
          var commander: ActorRef = _

          val commandPipeline: CPL = {
            case cmd ⇒
              commander = context.sender
              commandPL(cmd)
          }

          val eventPipeline: EPL = {
            case ev @ (Tcp.Received(_) | SslTlsSupport.SSLSessionEstablished(_)) if commander != null ⇒ commander ! ev
            case ev ⇒
              if (commander != null) commander ! ev
              eventPL(ev)
          }
        }
    }
  }

  class SpraySslServer extends Actor {
    def frontend: PipelineStage = new PipelineStage {
      def apply(context: PipelineContext, commandPL: CPL, eventPL: EPL): Pipelines =
        new Pipelines {
          var buffer = ByteString.empty

          val commandPipeline = commandPL
          val eventPipeline: EPL = {
            case Tcp.Received(data) ⇒
              @tailrec def consume(buffer: ByteString): ByteString = {
                val (next, rest) = buffer.span(_ != '\n'.toByte)
                if (rest.nonEmpty) {
                  val input = next.utf8String
                  context.log.debug("spray-io Server received {} from {}", input, sender)
                  val response = serverResponse(input)
                  commandPL(Tcp.Write(ByteString(response)))
                  context.log.debug("spray-io Server sent: {}", response.dropRight(1))

                  consume(rest.drop(1) /* \n */ )
                } else {
                  if (next.nonEmpty) context.log.debug("Buffering prefix of next message '" + next + "'")
                  next
                }
              }

              buffer = consume(buffer ++ data)
            case _: SslTlsSupport.SSLSessionEstablished ⇒
            case ev                                     ⇒ eventPL(ev)
          }
        }
    }
    def receive: Receive = {
      case x: Tcp.Connected ⇒
        val connection = sender
        val handler = system.actorOf(
          props = Props {
            new ConnectionHandler {
<<<<<<< HEAD
              def receive = running(connection, frontend >> SslTlsSupport, sslTlsContext[ServerSSLEngineProvider](x), keepOpenOnPeerClosed = false)
=======
              def receive = running(connection, frontend >> SslTlsSupport(true), sslTlsContext[ServerSSLEngineProvider](x))
>>>>>>> ac77fee6
            }
          },
          name = "server" + counter.incrementAndGet())
        connection ! Tcp.Register(handler, keepOpenOnPeerClosed = true)
    }
  }

  class JavaSslServer extends Thread {
    val log: LoggingAdapter = Logging(system, getClass)
    val address = Utils.temporaryServerAddress()
    private val serverSocket =
      sslContext.getServerSocketFactory.createServerSocket(address.getPort).asInstanceOf[SSLServerSocket]
    @volatile private var socket: SSLSocket = _
    start()

    def close(): Unit = {
      serverSocket.close()
      if (socket != null) socket.close()
    }

    override def run(): Unit = {
      try {
        socket = serverSocket.accept().asInstanceOf[SSLSocket]
        val (reader, writer) = readerAndWriter(socket)
        while (true) {
          val line = reader.readLine()
          log.debug("SSLServerSocket Server received: {}", line)
          if (line == null) throw new SocketException("closed")
          val result = serverResponse(line)
          writer.write(result)
          writer.flush()
          log.debug("SSLServerSocket Server sent: {}", result.dropRight(1))
        }
      } catch {
        case _: SocketException ⇒ // expected during shutdown
      } finally close()
    }
  }

  class JavaSslClient(address: InetSocketAddress) {
    val socket = sslContext.getSocketFactory.createSocket(address.getHostName, address.getPort).asInstanceOf[SSLSocket]
    val (reader, writer) = readerAndWriter(socket)
    val log: LoggingAdapter = Logging(system, getClass)

    def run(): Unit = {
      write("1+2")
      readLine() === "3"
      write("12+24")
      readLine() === "36"
    }

    def write(string: String): Unit = {
      writer.write(string + "\n")
      writer.flush()
      log.debug("SSLSocket Client sent: {}", string)
    }

    def readLine() = {
      val string = reader.readLine()
      log.debug("SSLSocket Client received: {}", string)
      string
    }

    def close(): Unit = { socket.close() }
  }

  def readerAndWriter(socket: SSLSocket) = {
    val reader = new BufferedReader(new InputStreamReader(socket.getInputStream))
    val writer = new BufferedWriter(new OutputStreamWriter(socket.getOutputStream))
    reader -> writer
  }

  def serverResponse(input: String): String =
    try input.split('+').map(_.toInt).reduceLeft(_ + _).toString + '\n'
    catch {
      case e: Exception ⇒ e.printStackTrace(); "999\n"
    }

  def sslTlsContext[T <: (PipelineContext ⇒ Option[SSLEngine])](connected: Tcp.Connected)(implicit engineProvider: T, context: ActorContext): SslTlsContext =
    new SslTlsContext {
      def actorContext = context
      def remoteAddress = connected.remoteAddress
      def localAddress = connected.localAddress
      def log = LoggingContext.fromActorRefFactory(context)
      def sslEngine = engineProvider(this)
    }

  @tailrec final def expectReceived(probe: TestProbe, expectedMessage: ByteString): Unit =
    if (expectedMessage.nonEmpty) {
      val data = probe.expectMsgType[Tcp.Received].data
      data must be_==(expectedMessage.take(data.length))
      expectReceived(probe, expectedMessage.drop(data.length))
    }

  import collection.JavaConverters._
  def clientSessions() = sessions(_.getServerSessionContext)
  def serverSessions() = sessions(_.getClientSessionContext)
  def sessionCounts() = (clientSessions().length, serverSessions().length)

  def sessions(f: SSLContext ⇒ SSLSessionContext): Seq[SSLSession] = {
    val ctx = f(sslContext)
    val ids = ctx.getIds.asScala.toIndexedSeq
    ids.map(ctx.getSession)
  }
  def invalidateSessions() = {
    clientSessions().foreach(_.invalidate())
    serverSessions().foreach(_.invalidate())
  }
}<|MERGE_RESOLUTION|>--- conflicted
+++ resolved
@@ -159,12 +159,8 @@
     val handler = system.actorOf(
       props = Props {
         new ConnectionHandler {
-<<<<<<< HEAD
-          def receiver = running(connection, frontend >> SslTlsSupport,
+          def receiver = running(connection, frontend >> SslTlsSupport(true),
             sslTlsContext[ClientSSLEngineProvider](connected), keepOpenOnPeerClosed = false)
-=======
-          val receiver = running(connection, frontend >> SslTlsSupport(true), sslTlsContext[ClientSSLEngineProvider](connected))
->>>>>>> ac77fee6
 
           def receive: Receive = receiver orElse {
             case HookNetwork(hook) ⇒ context.become(hooked(hook))
@@ -277,11 +273,7 @@
         val handler = system.actorOf(
           props = Props {
             new ConnectionHandler {
-<<<<<<< HEAD
-              def receive = running(connection, frontend >> SslTlsSupport, sslTlsContext[ServerSSLEngineProvider](x), keepOpenOnPeerClosed = false)
-=======
-              def receive = running(connection, frontend >> SslTlsSupport(true), sslTlsContext[ServerSSLEngineProvider](x))
->>>>>>> ac77fee6
+              def receive = running(connection, frontend >> SslTlsSupport(true), sslTlsContext[ServerSSLEngineProvider](x), keepOpenOnPeerClosed = false)
             }
           },
           name = "server" + counter.incrementAndGet())
