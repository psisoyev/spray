/*
 * Copyright © 2011-2013 the spray project <http://spray.io>
 *
 * Licensed under the Apache License, Version 2.0 (the "License");
 * you may not use this file except in compliance with the License.
 * You may obtain a copy of the License at
 *
 * http://www.apache.org/licenses/LICENSE-2.0
 *
 * Unless required by applicable law or agreed to in writing, software
 * distributed under the License is distributed on an "AS IS" BASIS,
 * WITHOUT WARRANTIES OR CONDITIONS OF ANY KIND, either express or implied.
 * See the License for the specific language governing permissions and
 * limitations under the License.
 */

package spray.routing

<<<<<<< HEAD
import akka.dispatch.Promise
=======
import scala.concurrent.{ Future, Promise }
>>>>>>> 66d0edf8
import spray.http._
import HttpHeaders._
import StatusCodes._
import MediaTypes._
import spray.httpx.marshalling.ToResponseMarshallable
import spray.httpx.SprayJsonSupport
import spray.httpx.marshalling.{ ToResponseMarshallingContext, MarshallingContext, ToResponseMarshaller, Marshaller }
import akka.actor.ActorRef

class RouteDirectivesSpec extends RoutingSpec {

  "The `complete` directive" should {
    "by chainable with the `&` operator" in {
      Get() ~> (get & complete("yeah")) ~> check { responseAs[String] === "yeah" }
    }
    "allow for factoring out a StandardRoute" in {
      Get() ~> (get & complete)("yeah") ~> check { responseAs[String] === "yeah" }
    }
    "be lazy in its argument evaluation, independently of application style" in {
      var i = 0
      Put() ~> {
        get { complete { i += 1; "get" } } ~
          put { complete { i += 1; "put" } } ~
          (post & complete { i += 1; "post" }) ~
          (delete & complete) { i += 1; "delete" }
      } ~> check {
        responseAs[String] === "put"
        i === 1
      }
    }
    "support completion from response futures" in {
      "simple case without marshaller" in {
        Get() ~> {
          get & complete(Promise.successful(HttpResponse(entity = "yup")).future)
        } ~> check { responseAs[String] === "yup" }
      }
      "for successful futures and marshalling" in {
        Get() ~> complete(Promise.successful("yes").future) ~> check { responseAs[String] === "yes" }
      }
      "for failed futures and marshalling" in {
        object TestException extends spray.util.SingletonException
        Get() ~> complete(Promise.failed[String](TestException).future) ~>
          check {
            status === StatusCodes.InternalServerError
            responseAs[String] === "There was an internal server error."
          }
      }
      "for futures failed with a RejectionError" in {
        Get() ~> complete(Promise.failed[String](RejectionError(AuthorizationFailedRejection)).future) ~>
          check {
            rejection === AuthorizationFailedRejection
          }
      }
    }
    "allow easy handling of futured ToResponseMarshallers" in {
      trait RegistrationStatus
      case class Registered(name: String) extends RegistrationStatus
      case object AlreadyRegistered extends RegistrationStatus

      val route =
        get {
          path("register" / Segment) { name ⇒
            def registerUser(name: String): Future[RegistrationStatus] = Future.successful {
              name match {
                case "otto" ⇒ AlreadyRegistered
                case _      ⇒ Registered(name)
              }
            }
            complete {
              registerUser(name).map[ToResponseMarshallable] {
                case Registered(_) ⇒ HttpData.Empty
                case AlreadyRegistered ⇒
                  import spray.json.DefaultJsonProtocol._
                  import spray.httpx.SprayJsonSupport._
                  (StatusCodes.BadRequest, Map("error" -> "User already Registered"))
              }
            }
          }
        }

      Get("/register/otto") ~> route ~> check {
        status === StatusCodes.BadRequest
      }
      Get("/register/karl") ~> route ~> check {
        status === StatusCodes.OK
        entity === HttpEntity.Empty
      }
    }
    "do Content-Type negotiation for multi-marshallers" in {
      val route = get & complete(Data("Ida", 83))

      import HttpHeaders.Accept
      Get().withHeaders(Accept(MediaTypes.`application/json`)) ~> route ~> check {
        responseAs[String] ===
          """{
            |  "name": "Ida",
            |  "age": 83
            |}""".stripMargin
      }
      Get().withHeaders(Accept(MediaTypes.`text/xml`)) ~> route ~> check {
        responseAs[xml.NodeSeq] === <data><name>Ida</name><age>83</age></data>
      }
      Get().withHeaders(Accept(MediaTypes.`text/plain`)) ~> HttpService.sealRoute(route) ~> check {
        status === StatusCodes.NotAcceptable
      }
    }
  }

  "the redirect directive" should {
    "produce proper 'Found' redirections" in {
      Get() ~> {
        redirect("/foo", Found)
      } ~> check {
        response === HttpResponse(
          status = 302,
          entity = HttpEntity(`text/html`, "The requested resource temporarily resides under <a href=\"/foo\">this URI</a>."),
          headers = Location("/foo") :: Nil)
      }
    }
    "produce proper 'NotModified' redirections" in {
      Get() ~> {
        redirect("/foo", NotModified)
      } ~> check { response === HttpResponse(304, headers = Location("/foo") :: Nil) }
    }
  }

  case class Data(name: String, age: Int)
  object Data {
    import spray.json.DefaultJsonProtocol._
    import spray.httpx.SprayJsonSupport._

    val jsonMarshaller: Marshaller[Data] = jsonFormat2(Data.apply)
    val xmlMarshaller: Marshaller[Data] =
      Marshaller.delegate[Data, xml.NodeSeq](MediaTypes.`text/xml`) { (data: Data) ⇒
        <data><name>{ data.name }</name><age>{ data.age }</age></data>
      }

    implicit val dataMarshaller: ToResponseMarshaller[Data] =
      ToResponseMarshaller.oneOf(MediaTypes.`application/json`, MediaTypes.`text/xml`)(jsonMarshaller, xmlMarshaller)
  }
}<|MERGE_RESOLUTION|>--- conflicted
+++ resolved
@@ -16,11 +16,7 @@
 
 package spray.routing
 
-<<<<<<< HEAD
-import akka.dispatch.Promise
-=======
-import scala.concurrent.{ Future, Promise }
->>>>>>> 66d0edf8
+import akka.dispatch.{ Promise, Future }
 import spray.http._
 import HttpHeaders._
 import StatusCodes._
@@ -83,12 +79,12 @@
       val route =
         get {
           path("register" / Segment) { name ⇒
-            def registerUser(name: String): Future[RegistrationStatus] = Future.successful {
+            def registerUser(name: String): Future[RegistrationStatus] = Promise.successful {
               name match {
                 case "otto" ⇒ AlreadyRegistered
                 case _      ⇒ Registered(name)
               }
-            }
+            }.future
             complete {
               registerUser(name).map[ToResponseMarshallable] {
                 case Registered(_) ⇒ HttpData.Empty
