/*
 * Copyright (C) 2011-2013 spray.io
 *
 * Licensed under the Apache License, Version 2.0 (the "License");
 * you may not use this file except in compliance with the License.
 * You may obtain a copy of the License at
 *
 * http://www.apache.org/licenses/LICENSE-2.0
 *
 * Unless required by applicable law or agreed to in writing, software
 * distributed under the License is distributed on an "AS IS" BASIS,
 * WITHOUT WARRANTIES OR CONDITIONS OF ANY KIND, either express or implied.
 * See the License for the specific language governing permissions and
 * limitations under the License.
 */

package spray.routing

import akka.dispatch.{ Promise, Future }
import spray.routing.authentication._
import spray.http._
import HttpHeaders._
import AuthenticationFailedRejection._

class SecurityDirectivesSpec extends RoutingSpec {

<<<<<<< HEAD
  val dontAuth = UserPassAuthenticator[BasicUserContext](_ ⇒ Promise.successful(None))

  val doAuth = UserPassAuthenticator[BasicUserContext] { userPassOption ⇒
    Promise.successful(Some(BasicUserContext(userPassOption.get.user)))
  }
=======
  val dontAuth = BasicAuth(UserPassAuthenticator[BasicUserContext](_ ⇒ Future.successful(None)), "Realm")

  val doAuth = BasicAuth(UserPassAuthenticator[BasicUserContext] { userPassOption ⇒
    Future.successful(Some(BasicUserContext(userPassOption.get.user)))
  }, "Realm")
>>>>>>> 7222a6fb

  "the 'authenticate(BasicAuth())' directive" should {
    "reject requests without Authorization header with an AuthenticationFailedRejection" in {
      Get() ~> {
        authenticate(dontAuth) { echoComplete }
      } ~> check { rejection === AuthenticationFailedRejection(CredentialsMissing, dontAuth) }
    }
    "reject unauthenticated requests with Authorization header with an AuthenticationFailedRejection" in {
      Get() ~> Authorization(BasicHttpCredentials("Bob", "")) ~> {
        authenticate(dontAuth) { echoComplete }
      } ~> check { rejection === AuthenticationFailedRejection(CredentialsRejected, dontAuth) }
    }
    "reject requests with illegal Authorization header with 401" in {
      Get() ~> RawHeader("Authorization", "bob alice") ~> handleRejections(RejectionHandler.Default) {
        authenticate(dontAuth) { echoComplete }
      } ~> check {
        status === StatusCodes.Unauthorized and
          entityAs[String] === "The resource requires authentication, which was not supplied with the request"
      }
    }
    "extract the object representing the user identity created by successful authentication" in {
      Get() ~> Authorization(BasicHttpCredentials("Alice", "")) ~> {
        authenticate(doAuth) { echoComplete }
      } ~> check { entityAs[String] === "BasicUserContext(Alice)" }
    }
    "properly handle exceptions thrown in its inner route" in {
      object TestException extends spray.util.SingletonException
      Get() ~> Authorization(BasicHttpCredentials("Alice", "")) ~> {
        handleExceptions(ExceptionHandler.default) {
          authenticate(doAuth) { _ ⇒ throw TestException }
        }
      } ~> check { status === StatusCodes.InternalServerError }
    }
  }

  "the 'authenticate(<ContextAuthenticator>)' directive" should {
    case object AuthenticationRejection extends Rejection

    val myAuthenticator: ContextAuthenticator[Int] = ctx ⇒ Future {
      Either.cond(ctx.request.uri.authority.host == Uri.NamedHost("spray.io"), 42, AuthenticationRejection)
    }
    "reject requests not satisfying the filter condition" in {
      Get() ~> authenticate(myAuthenticator) { echoComplete } ~>
        check { rejection === AuthenticationRejection }
    }
    "pass on the authenticator extraction if the filter conditions is met" in {
      Get() ~> Host("spray.io") ~> authenticate(myAuthenticator) { echoComplete } ~>
        check { entityAs[String] === "42" }
    }
  }
}<|MERGE_RESOLUTION|>--- conflicted
+++ resolved
@@ -24,19 +24,11 @@
 
 class SecurityDirectivesSpec extends RoutingSpec {
 
-<<<<<<< HEAD
-  val dontAuth = UserPassAuthenticator[BasicUserContext](_ ⇒ Promise.successful(None))
-
-  val doAuth = UserPassAuthenticator[BasicUserContext] { userPassOption ⇒
-    Promise.successful(Some(BasicUserContext(userPassOption.get.user)))
-  }
-=======
-  val dontAuth = BasicAuth(UserPassAuthenticator[BasicUserContext](_ ⇒ Future.successful(None)), "Realm")
+  val dontAuth = BasicAuth(UserPassAuthenticator[BasicUserContext](_ ⇒ Promise.successful(None)), "Realm")
 
   val doAuth = BasicAuth(UserPassAuthenticator[BasicUserContext] { userPassOption ⇒
-    Future.successful(Some(BasicUserContext(userPassOption.get.user)))
+    Promise.successful(Some(BasicUserContext(userPassOption.get.user)))
   }, "Realm")
->>>>>>> 7222a6fb
 
   "the 'authenticate(BasicAuth())' directive" should {
     "reject requests without Authorization header with an AuthenticationFailedRejection" in {
