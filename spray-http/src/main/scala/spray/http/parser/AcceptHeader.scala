--- conflicted
+++ resolved
@@ -23,11 +23,7 @@
 private[parser] trait AcceptHeader {
   this: Parser with ProtocolParameterRules with CommonActions ⇒
 
-<<<<<<< HEAD
-  def ACCEPT = rule(
-=======
   def `*Accept` = rule(
->>>>>>> af24d2fa
     zeroOrMore(MediaRangeDecl ~ optional(AcceptParams), separator = ListSep) ~ EOI ~~> (HttpHeaders.Accept(_)))
 
   def MediaRangeDecl = rule {
@@ -48,21 +44,9 @@
 
   // helpers
 
-<<<<<<< HEAD
-  def getMediaRange(mainType: String, subType: String): MediaRange = {
-    if (subType == "*") {
-      val mainTypeLower = mainType.toLowerCase
-      MediaRanges.getForKey(mainTypeLower).getOrElse(MediaRanges.CustomMediaRange(mainTypeLower))
-    } else {
-      getMediaType(mainType, subType)
-    }
-  }
-
-=======
   def getMediaRange(mainType: String, subType: String): MediaRange =
     if (subType == "*") {
       val mainTypeLower = mainType.toLowerCase
       MediaRanges.getForKey(mainTypeLower) getOrElse MediaRanges.custom(mainTypeLower)
     } else getMediaType(mainType, subType)
->>>>>>> af24d2fa
 }