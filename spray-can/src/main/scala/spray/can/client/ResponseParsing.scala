/*
 * Copyright (C) 2011-2013 spray.io
 *
 * Licensed under the Apache License, Version 2.0 (the "License");
 * you may not use this file except in compliance with the License.
 * You may obtain a copy of the License at
 *
 * http://www.apache.org/licenses/LICENSE-2.0
 *
 * Unless required by applicable law or agreed to in writing, software
 * distributed under the License is distributed on an "AS IS" BASIS,
 * WITHOUT WARRANTIES OR CONDITIONS OF ANY KIND, either express or implied.
 * See the License for the specific language governing permissions and
 * limitations under the License.
 */

package spray.can.client

import scala.annotation.tailrec
import scala.collection.immutable.Queue
import akka.io.Tcp
import akka.util.ByteString
import spray.can.rendering.RequestPartRenderingContext
import spray.can.Http
import spray.can.parsing._
import spray.http._
import spray.io._

object ResponseParsing {

  def apply(settings: ParserSettings): PipelineStage = {
    val rootParser = new HttpResponsePartParser(settings)()
    new PipelineStage {
      def apply(context: PipelineContext, commandPL: CPL, eventPL: EPL): Pipelines =
        new Pipelines {
          import context.log
          val parser = rootParser.copyWith { errorInfo ⇒
            if (settings.illegalHeaderWarnings)
              log.warning(errorInfo.withSummaryPrepended("Illegal response header").formatPretty)
          }
          var openRequestMethods = Queue.empty[HttpMethod]

          @tailrec def parse(data: ByteString): Unit =
            parser.parse(data) match {
              case Result.Ok(part, remainingData, closeAfterResponseCompletion) ⇒
                eventPL(Http.MessageEvent(part))
                if (part.isInstanceOf[HttpMessageEnd]) {
                  openRequestMethods = openRequestMethods.tail
                  if (closeAfterResponseCompletion) commandPL(Http.Close)
                  if (openRequestMethods.nonEmpty) parser.startResponse(openRequestMethods.head)
                }
                if (!remainingData.isEmpty) parse(remainingData)

              case Result.NeedMoreData ⇒ // just wait for the next packet

              case Result.ParsingError(_, info) ⇒
                log.warning("Received illegal response: {}", info.formatPretty)
                commandPL(Http.Close)

              case _: Result.Expect100Continue ⇒ throw new IllegalStateException
            }

          val commandPipeline: CPL = {
            case x: RequestPartRenderingContext ⇒
              def register(req: HttpRequest): Unit = {
                if (openRequestMethods.isEmpty) parser.startResponse(req.method)
                openRequestMethods = openRequestMethods enqueue req.method
              }

              x.requestPart match {
                case x: HttpRequest         ⇒ register(x)
                case x: ChunkedRequestStart ⇒ register(x.request)
                case _                      ⇒
              }
              commandPL(x)

            case cmd ⇒ commandPL(cmd)
          }

          val eventPipeline: EPL = {
            case Tcp.Received(data: ByteString) ⇒ parse(data)

<<<<<<< HEAD
            case ev @ Http.PeerClosed ⇒
              parse(ByteString.empty)
=======
            case ev @ Http.PeerClosed if openRequestMethods.nonEmpty ⇒
              parse(CompactByteString.empty)
>>>>>>> b07e7832
              eventPL(ev)

            case ev ⇒ eventPL(ev)
          }
        }
    }
  }
}<|MERGE_RESOLUTION|>--- conflicted
+++ resolved
@@ -80,13 +80,8 @@
           val eventPipeline: EPL = {
             case Tcp.Received(data: ByteString) ⇒ parse(data)
 
-<<<<<<< HEAD
-            case ev @ Http.PeerClosed ⇒
+            case ev @ Http.PeerClosed if openRequestMethods.nonEmpty ⇒
               parse(ByteString.empty)
-=======
-            case ev @ Http.PeerClosed if openRequestMethods.nonEmpty ⇒
-              parse(CompactByteString.empty)
->>>>>>> b07e7832
               eventPL(ev)
 
             case ev ⇒ eventPL(ev)
