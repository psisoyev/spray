/*
 * Copyright © 2011-2013 the spray project <http://spray.io>
 *
 * Licensed under the Apache License, Version 2.0 (the "License");
 * you may not use this file except in compliance with the License.
 * You may obtain a copy of the License at
 *
 * http://www.apache.org/licenses/LICENSE-2.0
 *
 * Unless required by applicable law or agreed to in writing, software
 * distributed under the License is distributed on an "AS IS" BASIS,
 * WITHOUT WARRANTIES OR CONDITIONS OF ANY KIND, either express or implied.
 * See the License for the specific language governing permissions and
 * limitations under the License.
 */

package spray.can.client

import scala.collection.immutable
import scala.collection.immutable.Queue
import akka.util.Duration
import akka.actor._
import akka.io.{ ExtraStrategies, Inet }
import spray.can.client.HttpHostConnector._
import spray.can.Http
import spray.io.ClientSSLEngineProvider
import spray.http._
import HttpMethods._
import spray.util.SimpleStash
import HttpHeaders.Location
import akka.io.IO

private class HttpHostConnectionSlot(host: String, port: Int,
                                     sslEncryption: Boolean,
                                     options: immutable.Traversable[Inet.SocketOption],
                                     idleTimeout: Duration,
                                     clientConnectionSettingsGroup: ActorRef)(implicit sslEngineProvider: ClientSSLEngineProvider)
    extends Actor with SimpleStash with ActorLogging {
  import HttpHostConnectionSlot._

  // we cannot sensibly recover from crashes
  override def supervisorStrategy() = ExtraStrategies.stoppingStrategy

  def receive: Receive = unconnected

  def unconnected: Receive = {
    if (idleTimeout.isFinite) context.setReceiveTimeout(idleTimeout)

    {
      case ctx: RequestContext ⇒
        log.debug("Attempting new connection to {}:{}", host, port)
        clientConnectionSettingsGroup ! Http.Connect(host, port, sslEncryption, None, options, None)
        context.resetReceiveTimeout()
        context.become(connecting(Queue(ctx)))

      case _: Http.CloseCommand ⇒ context.stop(self)

      case ReceiveTimeout ⇒
        log.debug("Initiating idle shutdown")
        context.parent ! DemandIdleShutdown
        context.become { // after having initiated our shutdown we must bounce all requests
          case ctx: RequestContext  ⇒ context.parent ! ctx
          case _: Http.CloseCommand ⇒ context.stop(self)
        }
    }
  }

  def connecting(openRequests: Queue[RequestContext], aborted: Option[Http.CloseCommand] = None): Receive = {
    case _: Http.Connected if aborted.isDefined ⇒
      sender ! aborted.get
      openRequests foreach clear("Connection actively closed", retry = RetryNever)
      context.become(terminating(context.watch(sender)))

    case _: Http.Connected ⇒
      log.debug("Connection to {}:{} established, dispatching {} pending requests", host, port, openRequests.size)
      openRequests foreach dispatchToServer(sender)
      context.become(connected(context.watch(sender), openRequests))

    case ctx: RequestContext    ⇒ context.become(connecting(openRequests.enqueue(ctx)))

    case cmd: Http.CloseCommand ⇒ context.become(connecting(openRequests, aborted = Some(cmd)))

    case _: Http.CommandFailed ⇒
      log.debug("Connection attempt failed")
      val error = new Http.ConnectionAttemptFailedException(host, port)
      openRequests foreach clear(error, retry = RetryAlways)
      if (aborted.isEmpty) {
        context.parent ! Disconnected(openRequests.size)
        context.become(unconnected)
      } else context.stop(self)
  }

  def connected(httpConnection: ActorRef, openRequests: Queue[RequestContext],
                closeAfterResponseEnd: Boolean = false): Receive = {
    case part: HttpResponsePart if openRequests.nonEmpty ⇒
      val ctx = openRequests.head
      part match {
        case res: HttpResponse ⇒
          val redirectWithMethod = redirectMethod(ctx.request, res)
          if (ctx.redirectsLeft > 0 && redirectWithMethod.nonEmpty) {
            res.header[Location] match {
              case Some(location) ⇒ redirect(location, redirectWithMethod.head, ctx)
              case _              ⇒ dispatchToCommander(ctx, part)
            }
          } else {
            dispatchToCommander(ctx, part)
          }
        case _ ⇒ dispatchToCommander(ctx, part)
      }
      def handleResponseCompletion(closeAfterResponseEnd: Boolean): Unit = {
        context.parent ! RequestCompleted
        context.become {
          if (closeAfterResponseEnd)
            closing(httpConnection, openRequests.tail,
              "Connection was closed by the peer through `Connection: close`", retry = RetryIdempotent)
          else connected(httpConnection, openRequests.tail)
        }
      }
      part match {
        case x: HttpResponse ⇒ handleResponseCompletion(x.connectionCloseExpected)
        case ChunkedResponseStart(x: HttpResponse) ⇒
          context.become(connected(httpConnection, openRequests, x.connectionCloseExpected))
        case _: MessageChunk      ⇒ // nothing to do
        case _: ChunkedMessageEnd ⇒ handleResponseCompletion(closeAfterResponseEnd)
      }

    case x: HttpResponsePart ⇒
      log.warning("Received unexpected response for non-existing request: {}, dropping", x)

    case ctx: RequestContext ⇒
      dispatchToServer(httpConnection)(ctx)
      context.become(connected(httpConnection, openRequests.enqueue(ctx), closeAfterResponseEnd))

    case ev @ Http.SendFailed(part) ⇒
      log.debug("Sending {} failed, closing connection", format(part))
      httpConnection ! Http.Close
      context.become(closing(httpConnection, openRequests, "Error sending request (part)", retry = RetryIdempotent))

    case ev: Http.CommandFailed ⇒
      log.debug("Received {}, closing connection", ev)
      httpConnection ! Http.Close
      context.become(closing(httpConnection, openRequests, "Command error", retry = RetryIdempotent))

    case ev @ Timedout(part) ⇒
      log.debug("{} timed out, closing connection", format(part))
      context.become(closing(httpConnection, openRequests, new Http.RequestTimeoutException(part, format(part) + " timed out"), retry = RetryIdempotent))

    case cmd: Http.CloseCommand ⇒
      httpConnection ! cmd
<<<<<<< HEAD
      openRequests foreach clear("Connection actively closed (" + cmd + ")", retry = false)
=======
      openRequests foreach clear(s"Connection actively closed ($cmd)", retry = RetryNever)
>>>>>>> 66d0edf8
      context.become(terminating(httpConnection))

    case ev: Http.ConnectionClosed ⇒

      val errorMsgForOpenRequests = ev match {
        case Http.PeerClosed ⇒ "Premature connection close (the server doesn't appear to support request pipelining)"
        case x               ⇒ x.toString
      }
      reportDisconnection(openRequests, errorMsgForOpenRequests, retry = RetryIdempotent)
      context.become(waitingForConnectionTermination(httpConnection))

    case Terminated(`httpConnection`) ⇒
      reportDisconnection(openRequests, "Unexpected connection termination", retry = RetryIdempotent)
      context.become(unconnected)
  }

  def redirectMethod(req: HttpRequest, res: HttpResponse) = (req.method, res.status.intValue) match {
    case (GET | HEAD, 301 | 302 | 303 | 307) ⇒ Some(req.method)
    case (_, 302 | 303)                      ⇒ Some(GET)
    case (_, 308)                            ⇒ Some(req.method)
    case _                                   ⇒ None //request should not be followed
  }

  def redirect(location: Location, method: HttpMethod, ctx: RequestContext) {
    val baseUri = ctx.request.uri.toEffectiveHttpRequestUri(Uri.Host(host), port, sslEncryption)
    val redirectUri = location.uri.resolvedAgainst(baseUri)
    val request = HttpRequest(method, redirectUri)

    if (log.isDebugEnabled) log.debug("Redirecting to {}", redirectUri.toString)
    IO(Http)(context.system) ! ctx.copy(request = request, redirectsLeft = ctx.redirectsLeft - 1)
  }

  def closing(httpConnection: ActorRef, openRequests: Queue[RequestContext], error: String, retry: RetryMode): Receive =
    closing(httpConnection, openRequests, new Http.ConnectionException(error), retry)

  def closing(httpConnection: ActorRef, openRequests: Queue[RequestContext], error: Http.ConnectionException,
              retry: RetryMode): Receive = {
    case _: Http.ConnectionClosed ⇒
      reportDisconnection(openRequests, error, retry)
      context.become(waitingForConnectionTermination(httpConnection))

    case Terminated(`httpConnection`) ⇒
      reportDisconnection(openRequests, error, retry)
      unstashAll()
      context.become(unconnected)

    case x ⇒ stash(x)
  }
  def waitingForConnectionTermination(httpConnection: ActorRef): Receive = {
    case Terminated(`httpConnection`) ⇒
      unstashAll()
      context.become(unconnected)
    case x ⇒ stash(x)
  }

  def terminating(httpConnection: ActorRef): Receive = {
    case _: Http.ConnectionClosed     ⇒ // ignore
    case Terminated(`httpConnection`) ⇒ context.stop(self)
  }
  def reportDisconnection(openRequests: Queue[RequestContext], error: String, retry: RetryMode): Unit =
    reportDisconnection(openRequests, new Http.ConnectionException(error), retry)
  def reportDisconnection(openRequests: Queue[RequestContext], error: Http.ConnectionException, retry: RetryMode): Unit = {
    context.parent ! Disconnected(openRequests.size)
    openRequests foreach clear(error, retry)
  }

  def clear(error: String, retry: RetryMode): RequestContext ⇒ Unit = clear(new Http.ConnectionException(error), retry)
  def clear(error: Http.ConnectionException, retry: RetryMode): RequestContext ⇒ Unit = {
    case ctx @ RequestContext(request, retriesLeft, _, _) if retry.shouldRetry(request) && retriesLeft > 0 ⇒
      log.warning("{} in response to {} with {} retries left, retrying...", error.getMessage, format(request), retriesLeft)
      context.parent ! ctx.copy(retriesLeft = retriesLeft - 1)

    case ctx: RequestContext ⇒
      log.warning("{} in response to {} with no retries left, dispatching error...", error.getMessage, format(ctx.request))

      dispatchToCommander(ctx, Status.Failure(error))
  }

  def dispatchToServer(httpConnection: ActorRef)(ctx: RequestContext): Unit = {
    if (log.isDebugEnabled) log.debug("Dispatching {} across connection {}", format(ctx.request), httpConnection)
    httpConnection ! ctx.request
  }

  def dispatchToCommander(requestContext: RequestContext, message: Any): Unit = {
    val RequestContext(request, _, _, commander) = requestContext
    if (log.isDebugEnabled) log.debug("Delivering {} for {}", formatResponse(message), format(request))
    commander ! message
  }

  def format(part: HttpMessagePart): String = part match {
    case x: HttpRequestPart with HttpMessageStart ⇒
      val request = x.message.asInstanceOf[HttpRequest]
      request.method + " request to " + request.uri
    case MessageChunk(body, _) ⇒ body.length.toString + " byte request chunk"
    case x                     ⇒ x.toString
  }

  def formatResponse(response: Any): String = response match {
    case HttpResponse(status, _, _, _) ⇒ status.value.toString + " response"
    case ChunkedResponseStart(HttpResponse(status, _, _, _)) ⇒ status.value.toString + " response start"
    case MessageChunk(body, _) ⇒ body.length.toString + " byte response chunk"
    case Status.Failure(_) ⇒ "Status.Failure"
    case x ⇒ x.toString
  }
}

private object HttpHostConnectionSlot {
  sealed trait RetryMode {
    def shouldRetry(request: HttpRequest): Boolean
  }
  case object RetryAlways extends RetryMode {
    def shouldRetry(request: HttpRequest): Boolean = true
  }
  case object RetryNever extends RetryMode {
    def shouldRetry(request: HttpRequest): Boolean = false
  }
  case object RetryIdempotent extends RetryMode {
    def shouldRetry(request: HttpRequest): Boolean = request.canBeRetried
  }
}<|MERGE_RESOLUTION|>--- conflicted
+++ resolved
@@ -147,11 +147,7 @@
 
     case cmd: Http.CloseCommand ⇒
       httpConnection ! cmd
-<<<<<<< HEAD
-      openRequests foreach clear("Connection actively closed (" + cmd + ")", retry = false)
-=======
-      openRequests foreach clear(s"Connection actively closed ($cmd)", retry = RetryNever)
->>>>>>> 66d0edf8
+      openRequests foreach clear("Connection actively closed (" + cmd + ")", retry = RetryNever)
       context.become(terminating(httpConnection))
 
     case ev: Http.ConnectionClosed ⇒
