/*
 * Copyright (C) 2011-2013 spray.io
 *
 * Licensed under the Apache License, Version 2.0 (the "License");
 * you may not use this file except in compliance with the License.
 * You may obtain a copy of the License at
 *
 * http://www.apache.org/licenses/LICENSE-2.0
 *
 * Unless required by applicable law or agreed to in writing, software
 * distributed under the License is distributed on an "AS IS" BASIS,
 * WITHOUT WARRANTIES OR CONDITIONS OF ANY KIND, either express or implied.
 * See the License for the specific language governing permissions and
 * limitations under the License.
 */

package spray.can.server

<<<<<<< HEAD
import collection.mutable
import akka.actor.{ ActorContext, ActorRef }
import akka.event.LoggingAdapter
=======
import scala.collection.immutable.Queue
import scala.concurrent.duration.Duration
import akka.actor.ActorRef
>>>>>>> af24d2fa
import akka.spray.RefUtils
import spray.can.rendering.ResponsePartRenderingContext
import spray.io._
import spray.http._
<<<<<<< HEAD
=======
import spray.can.Http
import spray.can.server.ServerFrontend.Context
import akka.io.Tcp
>>>>>>> af24d2fa

sealed trait OpenRequest {
  def context: ServerFrontend.Context
  def isEmpty: Boolean
  def request: HttpRequest
  def appendToEndOfChain(openRequest: OpenRequest): OpenRequest
  def dispatchInitialRequestPartToHandler()
  def dispatchNextQueuedResponse()
  def checkForTimeout(now: Long)
  def nextIfNoAcksPending: OpenRequest

  // commands
  def handleResponseEndAndReturnNextOpenRequest(part: HttpMessagePartWrapper): OpenRequest
  def handleResponsePart(part: HttpMessagePartWrapper)
  def enqueueCommand(command: Command)

  // events
  def handleMessageChunk(chunk: MessageChunk)
  def handleChunkedMessageEnd(part: ChunkedMessageEnd)
  def handleSentAckAndReturnNextUnconfirmed(ev: AckEventWithReceiver): OpenRequest
  def handleClosed(ev: Http.ConnectionClosed)
}

trait OpenRequestComponent { component ⇒
<<<<<<< HEAD
  def handlerCreator: () ⇒ ActorRef
  def connectionActorContext: ActorContext
  def warn(msg: String)
  def settings: ServerSettings
  def downstreamCommandPL: Pipeline[Command]
  def createTimeoutResponse: HttpRequest ⇒ HttpResponse
  def handlerReceivesClosedEvents: Boolean
  def requestTimeout: Long
  def timeoutTimeout: Long
=======
  def context: ServerFrontend.Context
  def settings: ServerSettings
  def downstreamCommandPL: Pipeline[Command]
  def requestTimeout: Duration
  def timeoutTimeout: Duration
>>>>>>> af24d2fa

  class DefaultOpenRequest(val request: HttpRequest,
                           private[this] val closeAfterResponseCompletion: Boolean,
                           private[this] var timestamp: Long) extends OpenRequest {
    private[this] val receiverRef = new ResponseReceiverRef(this)
    private[this] var handler = context.handler
    private[this] var nextInChain: OpenRequest = EmptyOpenRequest
    private[this] var responseQueue = Queue.empty[Command]
    private[this] var pendingSentAcks: Int = 1000 // we use an offset of 1000 for as long as the response is not finished

    def context: Context = component.context
    def isEmpty = false

    def appendToEndOfChain(openRequest: OpenRequest): OpenRequest = {
      nextInChain = nextInChain appendToEndOfChain openRequest
      this
    }

    def dispatchInitialRequestPartToHandler() {
      val requestToDispatch =
        if (request.method == HttpMethods.HEAD && settings.transparentHeadRequests)
          request.copy(method = HttpMethods.GET)
        else request
      val partToDispatch: HttpRequestPart =
        if (timestamp == 0L) ChunkedRequestStart(requestToDispatch)
        else requestToDispatch
      if (context.log.isDebugEnabled)
        context.log.debug("Dispatching {} to handler {}", format(partToDispatch), handler)
      downstreamCommandPL(Pipeline.Tell(handler, partToDispatch, receiverRef))
    }

    def dispatchNextQueuedResponse() {
      if (responsesQueued) {
        context.self.tell(responseQueue.head, handler)
        responseQueue = responseQueue.tail
      }
    }

    def checkForTimeout(now: Long) {
      if (timestamp > 0) {
        if (timestamp + requestTimeout.toMillis < now) {
          val timeoutHandler =
            if (settings.timeoutHandler.isEmpty) handler
            else context.actorContext.actorFor(settings.timeoutHandler)
          if (RefUtils.isLocal(timeoutHandler))
            downstreamCommandPL(Pipeline.Tell(timeoutHandler, Timedout(request), receiverRef))
          else context.log.warning("The TimeoutHandler '{}' is not a local actor and thus cannot be used as a " +
            "timeout handler", timeoutHandler)
          timestamp = -now // we record the time of the Timeout dispatch as negative timestamp value
        }
      } else if (timestamp < -1 && timeoutTimeout.isFinite() && (-timestamp + timeoutTimeout.toMillis < now)) {
        val response = timeoutResponse(request)
        // we always close the connection after a timeout-timeout
        sendPart(response.withHeaders(HttpHeaders.Connection("close") :: response.headers))
      }
      nextInChain checkForTimeout now // we accept non-tail recursion since HTTP pipeline depth is limited (and small)
    }

    def nextIfNoAcksPending = if (pendingSentAcks == 0) nextInChain else this

    def timeoutResponse(request: HttpRequest): HttpResponse = HttpResponse(
      status = 500,
      entity = "Ooops! The server was not able to produce a timely response to your request.\n" +
        "Please try again in a short while!")

    /***** COMMANDS *****/

    def handleResponseEndAndReturnNextOpenRequest(part: HttpMessagePartWrapper) = {
      handler = context.actorContext.sender // remember who to send Closed events to
      sendPart(part)
      pendingSentAcks -= 1000 // remove initial offset to signal that the last part has gone out
      nextInChain.dispatchNextQueuedResponse()
      nextInChain
    }

    def handleResponsePart(part: HttpMessagePartWrapper) {
      timestamp = 0L // disable request timeout checking once the first response part has come in
      handler = context.actorContext.sender // remember who to send Closed events to
      sendPart(part)
      dispatchNextQueuedResponse()
    }

    def enqueueCommand(command: Command) {
      responseQueue = responseQueue enqueue command
    }

    /***** EVENTS *****/

    def handleMessageChunk(chunk: MessageChunk) {
      if (nextInChain.isEmpty)
        downstreamCommandPL(Pipeline.Tell(handler, chunk, receiverRef))
      else
        // we accept non-tail recursion since HTTP pipeline depth is limited (and small)
        nextInChain handleMessageChunk chunk
    }

    def handleChunkedMessageEnd(part: ChunkedMessageEnd) {
      if (nextInChain.isEmpty) {
        // only start request timeout checking after request has been completed
        timestamp = System.currentTimeMillis
        downstreamCommandPL(Pipeline.Tell(handler, part, receiverRef))
      } else
        // we accept non-tail recursion since HTTP pipeline depth is limited (and small)
        nextInChain handleChunkedMessageEnd part
    }

    def handleSentAckAndReturnNextUnconfirmed(ev: AckEventWithReceiver) = {
      downstreamCommandPL(Pipeline.Tell(ev.receiver, ev.ack, receiverRef))
      pendingSentAcks -= 1
      // drop this openRequest from the unconfirmed list if we have seen the SentAck for the final response part
      if (pendingSentAcks == 0) nextInChain else this
    }

    def handleClosed(ev: Http.ConnectionClosed) {
      downstreamCommandPL(Pipeline.Tell(handler, ev, receiverRef))
    }

    /***** PRIVATE *****/

    private def sendPart(part: HttpMessagePartWrapper) {
<<<<<<< HEAD
      val sentAck = if (part.sentAck.isEmpty) None else Some(AckEventWithReceiver(part.sentAck.get, handler))
      val cmd = HttpResponsePartRenderingContext(part.messagePart.asInstanceOf[HttpResponsePart], request.method,
        request.protocol, connectionHeader, sentAck)
=======
      val responsePart = part.messagePart.asInstanceOf[HttpResponsePart]
      val ack = part.ack match {
        case None ⇒ Tcp.NoAck(PartAndSender(responsePart, context.sender))
        case Some(x) ⇒
          pendingSentAcks += 1
          AckEventWithReceiver(x, handler)
      }
      val cmd = ResponsePartRenderingContext(responsePart, request.method, request.protocol,
        closeAfterResponseCompletion, ack)
>>>>>>> af24d2fa
      downstreamCommandPL(cmd)
    }

    private def responsesQueued = responseQueue != null && !responseQueue.isEmpty

    private def format(part: HttpMessagePart) = part match {
      case x: HttpRequestPart with HttpMessageStart ⇒
        val request = x.message.asInstanceOf[HttpRequest]
        s"${request.method} request to ${request.uri}"
      case MessageChunk(body, _) ⇒ body.length.toString + " byte request chunk"
      case x                     ⇒ x.toString
    }
  }

  object EmptyOpenRequest extends OpenRequest {
    def appendToEndOfChain(openRequest: OpenRequest) = openRequest
    def context: Context = component.context
    def isEmpty = true
    def request = throw new IllegalStateException
    def dispatchInitialRequestPartToHandler() { throw new IllegalStateException }
    def dispatchNextQueuedResponse() {}
    def checkForTimeout(now: Long) {}
    def nextIfNoAcksPending = throw new IllegalStateException

    // commands
    def handleResponseEndAndReturnNextOpenRequest(part: HttpMessagePartWrapper) =
      handleResponsePart(part)

    def handleResponsePart(part: HttpMessagePartWrapper): Nothing =
      throw new IllegalStateException("Received ResponsePart '" + part + "' for non-existing request")

    def enqueueCommand(command: Command) {}

    // events
    def handleMessageChunk(chunk: MessageChunk) { throw new IllegalStateException }
    def handleChunkedMessageEnd(part: ChunkedMessageEnd) { throw new IllegalStateException }

    def handleSentAckAndReturnNextUnconfirmed(ev: AckEventWithReceiver) =
      throw new IllegalStateException("Received unmatched send confirmation: " + ev.ack)

    def handleClosed(ev: Http.ConnectionClosed) {
      downstreamCommandPL(Pipeline.Tell(context.handler, ev, context.self))
    }
  }

}

private[server] case class AckEventWithReceiver(ack: Any, receiver: ActorRef) extends Event
private[server] case class PartAndSender(part: HttpResponsePart, sender: ActorRef)<|MERGE_RESOLUTION|>--- conflicted
+++ resolved
@@ -16,25 +16,16 @@
 
 package spray.can.server
 
-<<<<<<< HEAD
-import collection.mutable
-import akka.actor.{ ActorContext, ActorRef }
-import akka.event.LoggingAdapter
-=======
 import scala.collection.immutable.Queue
-import scala.concurrent.duration.Duration
+import akka.util.Duration
 import akka.actor.ActorRef
->>>>>>> af24d2fa
 import akka.spray.RefUtils
 import spray.can.rendering.ResponsePartRenderingContext
 import spray.io._
 import spray.http._
-<<<<<<< HEAD
-=======
 import spray.can.Http
 import spray.can.server.ServerFrontend.Context
 import akka.io.Tcp
->>>>>>> af24d2fa
 
 sealed trait OpenRequest {
   def context: ServerFrontend.Context
@@ -59,23 +50,11 @@
 }
 
 trait OpenRequestComponent { component ⇒
-<<<<<<< HEAD
-  def handlerCreator: () ⇒ ActorRef
-  def connectionActorContext: ActorContext
-  def warn(msg: String)
-  def settings: ServerSettings
-  def downstreamCommandPL: Pipeline[Command]
-  def createTimeoutResponse: HttpRequest ⇒ HttpResponse
-  def handlerReceivesClosedEvents: Boolean
-  def requestTimeout: Long
-  def timeoutTimeout: Long
-=======
   def context: ServerFrontend.Context
   def settings: ServerSettings
   def downstreamCommandPL: Pipeline[Command]
   def requestTimeout: Duration
   def timeoutTimeout: Duration
->>>>>>> af24d2fa
 
   class DefaultOpenRequest(val request: HttpRequest,
                            private[this] val closeAfterResponseCompletion: Boolean,
@@ -196,11 +175,6 @@
     /***** PRIVATE *****/
 
     private def sendPart(part: HttpMessagePartWrapper) {
-<<<<<<< HEAD
-      val sentAck = if (part.sentAck.isEmpty) None else Some(AckEventWithReceiver(part.sentAck.get, handler))
-      val cmd = HttpResponsePartRenderingContext(part.messagePart.asInstanceOf[HttpResponsePart], request.method,
-        request.protocol, connectionHeader, sentAck)
-=======
       val responsePart = part.messagePart.asInstanceOf[HttpResponsePart]
       val ack = part.ack match {
         case None ⇒ Tcp.NoAck(PartAndSender(responsePart, context.sender))
@@ -210,7 +184,6 @@
       }
       val cmd = ResponsePartRenderingContext(responsePart, request.method, request.protocol,
         closeAfterResponseCompletion, ack)
->>>>>>> af24d2fa
       downstreamCommandPL(cmd)
     }
 
@@ -219,7 +192,7 @@
     private def format(part: HttpMessagePart) = part match {
       case x: HttpRequestPart with HttpMessageStart ⇒
         val request = x.message.asInstanceOf[HttpRequest]
-        s"${request.method} request to ${request.uri}"
+        request.method + " request to " + request.uri
       case MessageChunk(body, _) ⇒ body.length.toString + " byte request chunk"
       case x                     ⇒ x.toString
     }
