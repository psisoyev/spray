--- conflicted
+++ resolved
@@ -31,19 +31,12 @@
    * request is rejected with an empty rejection set. If the given function throws an exception the request is rejected
    * with a [[spray.routing.MalformedHeaderRejection]].
    */
-<<<<<<< HEAD
-  def headerValue[T](f: HttpHeader ⇒ Option[T]): Directive[T :: HNil] = {
-    def protectedF(header: HttpHeader): Option[Either[Rejection, T]] =
-      try f(header).map(Right.apply)
-      catch { case NonFatal(e) ⇒ Some(Left(MalformedHeaderRejection(header.name, e))) }
-=======
   def headerValue[T](f: HttpHeader ⇒ Option[T]): Directive1[T] = {
     val protectedF: HttpHeader ⇒ Option[Either[Rejection, T]] = header ⇒
       try f(header).map(Right.apply)
       catch {
         case NonFatal(e) ⇒ Some(Left(MalformedHeaderRejection(header.name, e.getMessage.nullAsEmpty, Some(e))))
       }
->>>>>>> af24d2fa
     extract(_.request.headers.mapFind(protectedF)).flatMap {
       case Some(Right(a))        ⇒ provide(a)
       case Some(Left(rejection)) ⇒ reject(rejection)
@@ -69,11 +62,7 @@
    * If the given function throws an exception the request is rejected
    * with a [[spray.routing.MalformedHeaderRejection]].
    */
-<<<<<<< HEAD
-  def optionalHeaderValue[T](f: HttpHeader ⇒ Option[T]): Directive[Option[T] :: HNil] =
-=======
   def optionalHeaderValue[T](f: HttpHeader ⇒ Option[T]): Directive1[Option[T]] =
->>>>>>> af24d2fa
     headerValue(f).map(Some(_): Option[T]).recoverPF {
       case Nil ⇒ provide(None)
     }
