--- conflicted
+++ resolved
@@ -48,15 +48,8 @@
   }
 
   def running[C <: PipelineContext](tcpConnection: ActorRef, pipelineStage: RawPipelineStage[C],
-<<<<<<< HEAD
-                                    pipelineContext: C, keepOpenOnPeerClosed: Boolean): Receive = {
-    val stage = pipelineStage(pipelineContext,
-      baseCommandPipeline(tcpConnection),
-      baseEventPipeline(keepOpenOnPeerClosed))
-=======
                                     pipelineContext: C): Receive = {
     val stage = pipelineStage(pipelineContext, baseCommandPipeline(tcpConnection), baseEventPipeline)
->>>>>>> 66d0edf8
     running(tcpConnection, stage)
   }
 
