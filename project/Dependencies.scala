import sbt._

object Dependencies {

  val resolutionRepos = Seq(
    "spray repo" at "http://repo.spray.io/",
    "Typesafe Releases" at "http://repo.typesafe.com/typesafe/releases/"
  )

  def compile   (deps: ModuleID*): Seq[ModuleID] = deps map (_ % "compile")
  def provided  (deps: ModuleID*): Seq[ModuleID] = deps map (_ % "provided")
  def test      (deps: ModuleID*): Seq[ModuleID] = deps map (_ % "test")
  def runtime   (deps: ModuleID*): Seq[ModuleID] = deps map (_ % "runtime")
  def container (deps: ModuleID*): Seq[ModuleID] = deps map (_ % "container")

<<<<<<< HEAD
  val scalaReflect  = "org.scala-lang"                          %   "scala-reflect"               % "2.10.2"
  val akkaActor     = "com.typesafe.akka"                       %%  "akka-osgi"                   % "2.2.0"
  val akkaSlf4j     = "com.typesafe.akka"                       %%  "akka-slf4j"                  % "2.2.0"
  val akkaTestKit   = "com.typesafe.akka"                       %%  "akka-testkit"                % "2.2.0"
  val parboiled     = "org.parboiled"                           %%  "parboiled-scala"             % "1.1.5"
=======
  val scalaReflect  = "org.scala-lang"                          %   "scala-reflect"               % "2.10.3"
  val akkaActor     = "com.typesafe.akka"                       %%  "akka-actor"                  % "2.1.4"
  val akkaSlf4j     = "com.typesafe.akka"                       %%  "akka-slf4j"                  % "2.1.4"
  val akkaTestKit   = "com.typesafe.akka"                       %%  "akka-testkit"                % "2.1.4"
  val parboiled     = "org.parboiled"                           %%  "parboiled-scala"             % "1.1.6"
>>>>>>> 66d0edf8
  val shapeless     = "com.chuusai"                             %%  "shapeless"                   % "1.2.4"
  val scalatest     = "org.scalatest"                           %%  "scalatest"                   % "1.9.1"
  val specs2        = "org.specs2"                              %%  "specs2"                      % "2.2.3"
  val sprayJson     = "io.spray"                                %%  "spray-json"                  % "1.2.5"
  val twirlApi      = "io.spray"                                %%  "twirl-api"                   % "0.6.2"
  val clHashMap     = "com.googlecode.concurrentlinkedhashmap"  %   "concurrentlinkedhashmap-lru" % "1.4"
  val jettyWebApp   = "org.eclipse.jetty"                       %   "jetty-webapp"                % "8.1.13.v20130916"
  val servlet30     = "org.eclipse.jetty.orbit"                 %   "javax.servlet"               % "3.0.0.v201112011016" artifacts Artifact("javax.servlet", "jar", "jar")
  val logback       = "ch.qos.logback"                          %   "logback-classic"             % "1.0.13"
  val mimepull      = "org.jvnet.mimepull"                      %   "mimepull"                    % "1.9.3"
  val liftJson      = "net.liftweb"                             %%  "lift-json"                   % "2.5.1"
  val json4sNative  = "org.json4s"                              %%  "json4s-native"               % "3.2.5"
  val json4sJackson = "org.json4s"                              %%  "json4s-jackson"              % "3.2.5"
  val playJson      = "com.typesafe.play"                       %%  "play-json"                   % "2.2.0"
}
<|MERGE_RESOLUTION|>--- conflicted
+++ resolved
@@ -4,7 +4,8 @@
 
   val resolutionRepos = Seq(
     "spray repo" at "http://repo.spray.io/",
-    "Typesafe Releases" at "http://repo.typesafe.com/typesafe/releases/"
+    "Typesafe Releases" at "http://repo.typesafe.com/typesafe/releases/",
+    "Staging Repo" at "https://oss.sonatype.org/content/repositories/comtypesafe-1041"
   )
 
   def compile   (deps: ModuleID*): Seq[ModuleID] = deps map (_ % "compile")
@@ -13,19 +14,11 @@
   def runtime   (deps: ModuleID*): Seq[ModuleID] = deps map (_ % "runtime")
   def container (deps: ModuleID*): Seq[ModuleID] = deps map (_ % "container")
 
-<<<<<<< HEAD
-  val scalaReflect  = "org.scala-lang"                          %   "scala-reflect"               % "2.10.2"
-  val akkaActor     = "com.typesafe.akka"                       %%  "akka-osgi"                   % "2.2.0"
-  val akkaSlf4j     = "com.typesafe.akka"                       %%  "akka-slf4j"                  % "2.2.0"
-  val akkaTestKit   = "com.typesafe.akka"                       %%  "akka-testkit"                % "2.2.0"
-  val parboiled     = "org.parboiled"                           %%  "parboiled-scala"             % "1.1.5"
-=======
   val scalaReflect  = "org.scala-lang"                          %   "scala-reflect"               % "2.10.3"
-  val akkaActor     = "com.typesafe.akka"                       %%  "akka-actor"                  % "2.1.4"
-  val akkaSlf4j     = "com.typesafe.akka"                       %%  "akka-slf4j"                  % "2.1.4"
-  val akkaTestKit   = "com.typesafe.akka"                       %%  "akka-testkit"                % "2.1.4"
+  val akkaActor     = "com.typesafe.akka"                       %%  "akka-osgi"                   % "2.2.3"
+  val akkaSlf4j     = "com.typesafe.akka"                       %%  "akka-slf4j"                  % "2.2.3"
+  val akkaTestKit   = "com.typesafe.akka"                       %%  "akka-testkit"                % "2.2.3"
   val parboiled     = "org.parboiled"                           %%  "parboiled-scala"             % "1.1.6"
->>>>>>> 66d0edf8
   val shapeless     = "com.chuusai"                             %%  "shapeless"                   % "1.2.4"
   val scalatest     = "org.scalatest"                           %%  "scalatest"                   % "1.9.1"
   val specs2        = "org.specs2"                              %%  "specs2"                      % "2.2.3"
