--- conflicted
+++ resolved
@@ -273,15 +273,10 @@
 
   def parse(rawRequest: String): AnyRef = parse(newParser)(rawRequest)
 
-<<<<<<< HEAD
-  def parse(parser: HttpRequestPartParser)(rawRequest: String): AnyRef = {
-    val data = ByteString(rawRequest.stripMargin.replace(EOL, "\n").replace("\n", "\r\n"))
-=======
   def parse(parser: HttpRequestPartParser)(rawRequest: String): AnyRef = rawParse(parser)(prep(rawRequest))
 
   def rawParse(parser: HttpRequestPartParser)(rawRequest: String): AnyRef = {
-    val data = CompactByteString(rawRequest)
->>>>>>> 7222a6fb
+    val data = ByteString(rawRequest)
     parser.parse(data) match {
       case Result.Ok(HttpRequest(m, u, h, e, p), rd, close) ⇒ (m, u, p, h, e.asString, rd.utf8String, close)
       case Result.Ok(ChunkedRequestStart(HttpRequest(m, u, h, EmptyEntity, p)), rd, close) ⇒ (m, u, p, h, rd.utf8String, close)
